--- conflicted
+++ resolved
@@ -52,12 +52,21 @@
     steel_solver.solve_vibration_modes(num=20)
     steel_solver.animate_vibration_mode(mode, alpha=1.0, l=5, savename=None, title="Steel Plate")
 
-<<<<<<< HEAD
-    solver.animate_vibration_mode(9, alpha=0.1, l=2, savename=None)
+    # Aluminum, 6061-T6: 2x2 meter slab. 1cm thick.
+    # E:   69 [GPa] = 69e9 [Pa]
+    # rho: 2.70 [g/cm^3] = 2.70e-3 [kg/cm^3]
+    #      Per area: 2.70e-3 [kg/cm^2] = 2.70e1 [kg/m^2] 
+    # nu:  0.35
+    alu_plate = {"N": N, "f": lambda p: 0.0, "g_D": lambda _: True, "g_N": lambda _: False,
+                "class_BC": None, "E": 69.0e9, "nu": 0.35, "rho": 2.7e1, "area": area}
+    steel_solver = Elasticity2DSolver.from_dict(steel_plate)
+    steel_solver.solve_vibration_modes(num=20)
+    steel_solver.animate_vibration_mode(mode, alpha=1.0, l=5, savename=None, title="Aluminium Plate")
 
+    print("What?!")
     return
 
-def test_display_mesh_stress(N=6, area="plate"):
+def test_animate_mesh_stress(N=6, area="plate"):
     from itertools import product as iter_product
 
     model_dict = {"N": N, "f": lambda p: 0.0, "g_D": lambda _: True, "g_N": lambda _: False,
@@ -75,18 +84,5 @@
         displacement_vec[n, d] = vibration_eigenvec[2*n + d]
 
     solver.animate_vibration_mode_stress(k=k, alpha=0.05, l=3)
-=======
-    # Aluminum, 6061-T6: 2x2 meter slab. 1cm thick.
-    # E:   69 [GPa] = 69e9 [Pa]
-    # rho: 2.70 [g/cm^3] = 2.70e-3 [kg/cm^3]
-    #      Per area: 2.70e-3 [kg/cm^2] = 2.70e1 [kg/m^2] 
-    # nu:  0.35
-    alu_plate = {"N": N, "f": lambda p: 0.0, "g_D": lambda _: True, "g_N": lambda _: False,
-                "class_BC": None, "E": 69.0e9, "nu": 0.35, "rho": 2.7e1, "area": area}
-    steel_solver = Elasticity2DSolver.from_dict(steel_plate)
-    steel_solver.solve_vibration_modes(num=20)
-    steel_solver.animate_vibration_mode(mode, alpha=1.0, l=5, savename=None, title="Aluminium Plate")
->>>>>>> c3424720
 
-    print("What?!")
-    return
+    return