import numpy as np
import matplotlib.pyplot as plt

from .elasticity_solver import Elasticity2DSolver

def test_elasticity_solver(N=5, area="plate"):
    
    def u(p):
        temp = (p[0]**2 - 1)*(p[1]**2 - 1)
        return np.array([temp, temp])

    def u2(p):
        return np.array([2*p[0] - 0.1*p[0]*p[1], p[1]**2 + 0.2*p[0]])

    model_dict = {"N": N, "f": lambda p: 0.0, "g_D": lambda _: True, "g_N": lambda _: False,
                  "class_BC": 12.0, "E": 12.0, "nu": 0.22, "rho": 1.0, "area": area}
    a = Elasticity2DSolver.from_dict(model_dict)
<<<<<<< HEAD
    a.solve_vibration_modes(num=20)

    a.display_vibration_mode(k=0)
    # a.display_vibration_mode(k=4)
=======
    a.solve_vibration_modes(num=10)

    # a.display_vibration_mode(k=0)
    a.display_vibration_mode(k=4)
>>>>>>> b8e7b4d8
    
    # Skip first three "zero"-vibration frequencies:
    plt.scatter(range(len(a.vibration_frequencies))[3:], np.sqrt(a.vibration_frequencies[3:]))
    plt.title("Vibration frequencies ω")
    plt.xlabel("Index")
    plt.ylabel("ω")
    plt.show()

    print("Testing!")

    # a.display_vector_field(u2, title="TESTING")
    # a.display_mesh(nodes=a.edge_nodes)

    pass

def test_animation(N=20, area="plate"):

    model_dict = {"N": N, "f": lambda p: 0.0, "g_D": lambda _: True, "g_N": lambda _: False,
                  "class_BC": 12.0, "E": 12.0, "nu": 0.22, "rho": 1.0, "area": area}
    solver = Elasticity2DSolver.from_dict(model_dict)
    solver.solve_vibration_modes(num=10)

    solver.animate_vibration_mode(9, alpha=0.1, l=2, savename="animationtest")

    return
<|MERGE_RESOLUTION|>--- conflicted
+++ resolved
@@ -15,17 +15,10 @@
     model_dict = {"N": N, "f": lambda p: 0.0, "g_D": lambda _: True, "g_N": lambda _: False,
                   "class_BC": 12.0, "E": 12.0, "nu": 0.22, "rho": 1.0, "area": area}
     a = Elasticity2DSolver.from_dict(model_dict)
-<<<<<<< HEAD
-    a.solve_vibration_modes(num=20)
-
-    a.display_vibration_mode(k=0)
-    # a.display_vibration_mode(k=4)
-=======
     a.solve_vibration_modes(num=10)
 
     # a.display_vibration_mode(k=0)
     a.display_vibration_mode(k=4)
->>>>>>> b8e7b4d8
     
     # Skip first three "zero"-vibration frequencies:
     plt.scatter(range(len(a.vibration_frequencies))[3:], np.sqrt(a.vibration_frequencies[3:]))
