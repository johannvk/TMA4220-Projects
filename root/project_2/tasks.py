--- conflicted
+++ resolved
@@ -54,7 +54,7 @@
                   "class_BC": None, "E": 193.0e9, "nu": 0.305, "rho": 79.3e1, "area": area}
     steel_solver = Elasticity2DSolver.from_dict(steel_plate)
     steel_solver.solve_vibration_modes(num=max_modes)
-    steel_solver.animate_vibration_mode(mode, alpha=1.0, l=5, savename=None, title="Steel Plate")
+    steel_solver.animate_vibration_mode_stress(mode, alpha=1.0, l=5, savename=None)
 
 
 def aluminium_animation(N=10, area="plate", mode=5, max_modes=20):
@@ -67,9 +67,8 @@
                 "class_BC": None, "E": 69.0e9, "nu": 0.35, "rho": 2.7e1, "area": area}
     alu_solver = Elasticity2DSolver.from_dict(alu_plate)
     alu_solver.solve_vibration_modes(num=max_modes)
-    alu_solver.animate_vibration_mode(mode, alpha=1.0, l=5, savename=None, title="Aluminium Plate")
+    alu_solver.animate_vibration_mode_stress(mode, alpha=1.0, l=5, savename=None)
 
-<<<<<<< HEAD
 
 def timber_animation(N=10, area="plate", mode=5, max_modes=20):
     # Timber, western larch: 2x2 meter slab. 1cm thick.
@@ -80,10 +79,8 @@
                 "class_BC": None, "E": 12.9e9, "nu": 0.276, "rho": 5.2e0, "area": area}
     timber_solver = Elasticity2DSolver.from_dict(timber_plate)
     timber_solver.solve_vibration_modes(num=max_modes)
-    timber_solver.animate_vibration_mode(mode, alpha=1.0, l=5, savename=None, title="Timber")
-=======
-    print("What?!")
-    return
+    timber_solver.animate_vibration_mode_stress(mode, alpha=1.0, l=5, savename=None)
+
 
 def test_animate_mesh_stress(N=6, area="plate"):
     from itertools import product as iter_product
@@ -104,5 +101,4 @@
 
     solver.animate_vibration_mode_stress(k=k, alpha=0.05, l=3)
 
-    return
->>>>>>> fd9f074d
+    return