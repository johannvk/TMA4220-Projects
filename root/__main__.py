from .project_1.tasks import run_tasks as run_tasks_1
from .project_1.tests import test_main

from .project_2.tasks import save_material_vibration_modes
from .project_2.convergence_plots import L2_convergence
from .project_2.tests import test_elasticity_solver, test_animation, test_animate_mesh_stress, \
                             test_markov, test_full_solver, test_mosaic, test_show_frequencies


def main():
    print("The best FEM package there is!")
    # run_tasks_1()
    # test_main()
    # test_elasticity_solver(N=10, area="plate")
    # test_elasticity_solver(N=25, area="plate")
    # test_animation(mode=10)
    # test_markov(N=10, area="plate")
    # test_animate_mesh_stress(N=10)
    # save_material_vibration_modes(N=6, k_min=3, k_max=4)
    # test_full_solver(N=12)
<<<<<<< HEAD
    # test_mosaic(N=10, k=5, dims=(3,3), alpha=0.5, savename="mosaictest", dpi=200)
    test_show_frequencies(N=20, num=20, area="disc")
=======
    L2_convergence()
    # test_mosaic(N=10, k=5)
>>>>>>> 477c984b

    pass


if __name__ == "__main__":
    main()<|MERGE_RESOLUTION|>--- conflicted
+++ resolved
@@ -11,20 +11,17 @@
     print("The best FEM package there is!")
     # run_tasks_1()
     # test_main()
-    # test_elasticity_solver(N=10, area="plate")
+    test_elasticity_solver(N=10, area="plate")
     # test_elasticity_solver(N=25, area="plate")
     # test_animation(mode=10)
     # test_markov(N=10, area="plate")
     # test_animate_mesh_stress(N=10)
     # save_material_vibration_modes(N=6, k_min=3, k_max=4)
     # test_full_solver(N=12)
-<<<<<<< HEAD
     # test_mosaic(N=10, k=5, dims=(3,3), alpha=0.5, savename="mosaictest", dpi=200)
     test_show_frequencies(N=20, num=20, area="disc")
-=======
     L2_convergence()
     # test_mosaic(N=10, k=5)
->>>>>>> 477c984b
 
     pass
 
