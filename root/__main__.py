--- conflicted
+++ resolved
@@ -1,11 +1,7 @@
 from .project_1.tasks import run_tasks as run_task_1
 from .project_1.tests import test_main
-<<<<<<< HEAD
-from .project_2.tasks import test_elasticity_solver, test_animation, \
+from .project_2.tasks import test_elasticity_solver, test_animation, test_animate_mesh_stress, \
                              aluminium_animation, steel_animation, timber_animation
-=======
-from .project_2.tasks import test_elasticity_solver, test_animation, test_animate_mesh_stress
->>>>>>> fd9f074d
 
 
 def main():
@@ -14,17 +10,9 @@
     # test_main()
     # test_elasticity_solver(N=10, area="plate")
     # test_elasticity_solver(N=25, area="plate")
-<<<<<<< HEAD
     # test_animation(mode=10)
     steel_animation(N=15, area="plate", mode=9, max_modes=50)
     timber_animation(N=15, area="plate", mode=9, max_modes=50)
-=======
-    # test_animation()
-    # test_display_mesh_stress(N=50, area="disc")
-    test_animation(mode=10)
-    # test_animate_mesh_stress()
-
->>>>>>> fd9f074d
     pass
 
 if __name__ == "__main__":
