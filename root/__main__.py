from .project_1.tasks import run_tasks as run_tasks_1
from .project_1.tests import test_main

from .project_2.tasks import save_material_vibration_modes
from .project_2.convergence_plots import L2_convergence
from .project_2.tests import test_elasticity_solver, test_animation, test_animate_mesh_stress, \
                             test_markov, test_full_solver, test_mosaic


def main():
    print("The best FEM package there is!")
    # run_tasks_1()
    # test_main()
    # test_elasticity_solver(N=10, area="plate")
    # test_elasticity_solver(N=25, area="plate")
    # test_animation(mode=10)
    # test_markov(N=10, area="plate")
    # test_animate_mesh_stress(N=10)
    # save_material_vibration_modes(N=6, k_min=3, k_max=4)
<<<<<<< HEAD
    # test_full_solver(N=12)
    L2_convergence()
=======
    test_full_solver(N=12)
    # test_mosaic(N=10, k=5)

>>>>>>> dde0baf8
    pass


if __name__ == "__main__":
    main()<|MERGE_RESOLUTION|>--- conflicted
+++ resolved
@@ -17,14 +17,10 @@
     # test_markov(N=10, area="plate")
     # test_animate_mesh_stress(N=10)
     # save_material_vibration_modes(N=6, k_min=3, k_max=4)
-<<<<<<< HEAD
     # test_full_solver(N=12)
     L2_convergence()
-=======
-    test_full_solver(N=12)
     # test_mosaic(N=10, k=5)
 
->>>>>>> dde0baf8
     pass
 
 
