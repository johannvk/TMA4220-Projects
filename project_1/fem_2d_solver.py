--- conflicted
+++ resolved
@@ -482,12 +482,8 @@
         
         plt.rcParams.update({'font.size': 18})
 
-<<<<<<< HEAD
-        # fig, ax = plt.subplots(subplot_kw={"projection": "3d"})
+        
         fig = plt.figure(figsize=(12, 8))
-=======
-        fig = plt.figure()
->>>>>>> 5adcf550
         ax = fig.add_subplot(111, projection='3d')
 
         if title is None:
